--- conflicted
+++ resolved
@@ -16,7 +16,7 @@
     "configuration": {
       "title": "Void",
       "properties": {
-        "void.provider": {
+        "void.whichApi": {
           "type": "string",
           "default": "anthropic",
           "description": "Choose an API provider.",
@@ -60,7 +60,6 @@
           "type": "string",
           "default": "",
           "description": "OpenAI API key."
-<<<<<<< HEAD
         },
         "void.openAI.model": {
           "type": "string",
@@ -85,6 +84,59 @@
             "gpt-3.5-turbo",
             "gpt-3.5-turbo-1106"
           ]
+        },
+        "void.greptile.apiKey": {
+          "type": "string",
+          "default": "",
+          "description": "Greptile API key."
+        },
+        "void.greptile.githubPAT": {
+          "type": "string",
+          "default": "",
+          "description": "Github PAT given to Greptile to access your repository."
+        },
+        "void.greptile.remote": {
+          "type": "string",
+          "description": "remote provider",
+          "enum": [
+            "github",
+            "gitlab"
+          ]
+        },
+        "void.greptile.repository": {
+          "type": "string",
+          "description": "Repository identifier in \"owner/repository\" format."
+        },
+        "void.greptile.branch": {
+          "type": "string",
+          "default": "main",
+          "description": "Name of the git branch."
+        },
+        "void.azure.apiKey": {
+          "type": "string",
+          "description": "Azure API key."
+        },
+        "void.azure.deploymentId": {
+          "type": "string",
+          "description": "Azure API deployment ID."
+        },
+        "void.azure.resourceName": {
+          "type": "string",
+          "description": "Name of the Azure OpenAI resource. Either this or `baseURL` can be used. \nThe resource name is used in the assembled URL: `https://{resourceName}.openai.azure.com/openai/deployments/{modelId}{path}`"
+        },
+        "void.azure.providerSettings": {
+          "type": "object",
+          "properties": {
+            "baseURL": {
+              "type": "string",
+              "default": "https://${resourceName}.openai.azure.com/openai/deployments",
+              "description": "Azure API base URL."
+            },
+            "headers": {
+              "type": "object",
+              "description": "Custom headers to include in the requests."
+            }
+          }
         },
         "void.ollama.endpoint": {
           "type": "string",
@@ -198,208 +250,6 @@
           "type": "string",
           "default": "",
           "description": "Your API key."
-        },
-        "void.greptile.apiKey": {
-          "type": "string",
-          "default": "",
-          "description": "Greptile API key."
-        },
-        "void.greptile.githubPAT": {
-          "type": "string",
-          "default": "",
-          "description": "Github PAT given to Greptile to access your repository."
-        },
-        "void.greptile.remote": {
-          "type": "string",
-          "description": "remote provider",
-          "enum": [
-            "github",
-            "gitlab"
-          ]
-        },
-        "void.greptile.repository": {
-          "type": "string",
-          "description": "Repository identifier in \"owner/repository\" format."
-        },
-        "void.greptile.branch": {
-          "type": "string",
-          "default": "main",
-          "description": "Name of the git branch."
-        },
-        "void.azure.apiKey": {
-          "type": "string",
-          "description": "Azure API key."
-        },
-        "void.azure.deploymentId": {
-          "type": "string",
-          "description": "Azure API deployment ID."
-        },
-        "void.azure.resourceName": {
-          "type": "string",
-          "description": "Name of the Azure OpenAI resource. Either this or `baseURL` can be used. \nThe resource name is used in the assembled URL: `https://{resourceName}.openai.azure.com/openai/deployments/{modelId}{path}`"
-        },
-        "void.azure.providerSettings": {
-          "type": "object",
-          "properties": {
-            "baseURL": {
-              "type": "string",
-              "default": "https://${resourceName}.openai.azure.com/openai/deployments",
-              "description": "Azure API base URL."
-            },
-            "headers": {
-              "type": "object",
-              "description": "Custom headers to include in the requests."
-            }
-          }
-=======
-        },
-        "void.openAI.model": {
-          "type": "string",
-          "default": "gpt-4o",
-          "description": "OpenAI model to use.",
-          "enum": [
-            "o1-preview",
-            "o1-mini",
-            "gpt-4o",
-            "gpt-4o-2024-05-13",
-            "gpt-4o-2024-08-06",
-            "gpt-4o-mini",
-            "gpt-4o-mini-2024-07-18",
-            "gpt-4-turbo",
-            "gpt-4-turbo-2024-04-09",
-            "gpt-4-turbo-preview",
-            "gpt-4-0125-preview",
-            "gpt-4-1106-preview",
-            "gpt-4",
-            "gpt-4-0613",
-            "gpt-3.5-turbo-0125",
-            "gpt-3.5-turbo",
-            "gpt-3.5-turbo-1106"
-          ]
-        },
-        "void.greptile.apiKey": {
-          "type": "string",
-          "default": "",
-          "description": "Greptile API key."
-        },
-        "void.greptile.githubPAT": {
-          "type": "string",
-          "default": "",
-          "description": "Github PAT given to Greptile to access your repository."
-        },
-        "void.ollama.endpoint": {
-          "type": "string",
-          "default": "http://127.0.0.1:11434",
-          "description": "The Ollama endpoint. Start Ollama by running `OLLAMA_ORIGINS=\"vscode-webview://*\" ollama serve`"
-        },
-        "void.ollama.model": {
-          "type": "string",
-          "default": "llama3.1",
-          "description": "Ollama model to use.",
-          "enum": [
-            "codegemma",
-            "codegemma:2b",
-            "codegemma:7b",
-            "codellama",
-            "codellama:7b",
-            "codellama:13b",
-            "codellama:34b",
-            "codellama:70b",
-            "codellama:code",
-            "codellama:python",
-            "command-r",
-            "command-r:35b",
-            "command-r-plus",
-            "command-r-plus:104b",
-            "deepseek-coder-v2",
-            "deepseek-coder-v2:16b",
-            "deepseek-coder-v2:236b",
-            "falcon2",
-            "falcon2:11b",
-            "firefunction-v2",
-            "firefunction-v2:70b",
-            "gemma",
-            "gemma:2b",
-            "gemma:7b",
-            "gemma2",
-            "gemma2:2b",
-            "gemma2:9b",
-            "gemma2:27b",
-            "llama2",
-            "llama2:7b",
-            "llama2:13b",
-            "llama2:70b",
-            "llama3",
-            "llama3:8b",
-            "llama3:70b",
-            "llama3-chatqa",
-            "llama3-chatqa:8b",
-            "llama3-chatqa:70b",
-            "llama3-gradient",
-            "llama3-gradient:8b",
-            "llama3-gradient:70b",
-            "llama3.1",
-            "llama3.1:8b",
-            "llama3.1:70b",
-            "llama3.1:405b",
-            "llava",
-            "llava:7b",
-            "llava:13b",
-            "llava:34b",
-            "llava-llama3",
-            "llava-llama3:8b",
-            "llava-phi3",
-            "llava-phi3:3.8b",
-            "mistral",
-            "mistral:7b",
-            "mistral-large",
-            "mistral-large:123b",
-            "mistral-nemo",
-            "mistral-nemo:12b",
-            "mixtral",
-            "mixtral:8x7b",
-            "mixtral:8x22b",
-            "moondream",
-            "moondream:1.8b",
-            "openhermes",
-            "openhermes:v2.5",
-            "phi3",
-            "phi3:3.8b",
-            "phi3:14b",
-            "phi3.5",
-            "phi3.5:3.8b",
-            "qwen",
-            "qwen:7b",
-            "qwen:14b",
-            "qwen:32b",
-            "qwen:72b",
-            "qwen:110b",
-            "qwen2",
-            "qwen2:0.5b",
-            "qwen2:1.5b",
-            "qwen2:7b",
-            "qwen2:72b",
-            "smollm",
-            "smollm:135m",
-            "smollm:360m",
-            "smollm:1.7b"
-          ]
-        },
-        "void.openAICompatible.endpoint": {
-          "type": "string",
-          "default": "http://127.0.0.1:11434/v1",
-          "description": "The endpoint."
-        },
-        "void.openAICompatible.model": {
-          "type": "string",
-          "default": "gpt-4o",
-          "description": "The name of the model to use."
-        },
-        "void.openAICompatible.apiKey": {
-          "type": "string",
-          "default": "",
-          "description": "Your API key."
->>>>>>> 5f3e664e
         }
       }
     },
@@ -429,12 +279,7 @@
         "command": "void.toggleThreadSelector",
         "title": "View past chats",
         "icon": "$(history)"
-<<<<<<< HEAD
-      },
-      {
-=======
       }, {
->>>>>>> 5f3e664e
         "command": "void.openSettings",
         "title": "Void settings",
         "icon": "$(settings-gear)"
@@ -527,9 +372,6 @@
     "typescript-eslint": "^8.3.0"
   },
   "dependencies": {
-    "@ai-sdk/anthropic": "^0.0.50",
-    "@ai-sdk/azure": "^0.0.39",
-    "@ai-sdk/openai": "^0.0.60",
     "@anthropic-ai/sdk": "^0.27.1",
     "ollama": "^0.5.9",
     "openai": "^4.57.0",

import Anthropic from '@anthropic-ai/sdk';
import OpenAI from 'openai';
import { Ollama } from 'ollama/browser'
import { Content, GoogleGenerativeAI, GoogleGenerativeAIError, GoogleGenerativeAIFetchError } from '@google/generative-ai';
import { VoidConfig } from '../webviews/common/contextForConfig'
<<<<<<< HEAD
import Groq, { GroqError } from 'groq-sdk';
=======
import { getFIMPrompt, getFIMSystem } from './getPrompt';
>>>>>>> 250b9063

export type AbortRef = { current: (() => void) | null }

export type OnText = (newText: string, fullText: string) => void

export type OnFinalMessage = (input: string) => void

export type LLMMessageAnthropic = {
	role: 'user' | 'assistant',
	content: string,
}

export type LLMMessage = {
	role: 'system' | 'user' | 'assistant',
	content: string,
}

type SendLLMMessageFnTypeInternal = (params: {
	mode: 'chat' | 'fim',
	messages: LLMMessage[],
	onText: OnText,
	onFinalMessage: OnFinalMessage,
	onError: (error: string) => void,
	abortRef: AbortRef,
	voidConfig: VoidConfig,
}) => void


type SendLLMMessageFnTypeExternal = (params: (
	| { mode?: 'chat', messages: LLMMessage[], fimInfo?: undefined, }
	| { mode: 'fim', fimInfo: FimInfo, messages?: undefined, }
) & {
	onText: OnText,
	onFinalMessage: OnFinalMessage,
	onError: (error: string) => void,
	abortRef: AbortRef,
	voidConfig: VoidConfig | null, // these may be absent
}) => void

export type FimInfo = {
	prefix: string,
	suffix: string,
}

const parseMaxTokensStr = (maxTokensStr: string) => {
	// parse the string but only if the full string is a valid number, eg parseInt('100abc') should return NaN
	let int = isNaN(Number(maxTokensStr)) ? undefined : parseInt(maxTokensStr)
	if (Number.isNaN(int))
		return undefined
	return int
}

// Anthropic
const sendAnthropicMsg: SendLLMMessageFnTypeInternal = ({ messages, onText, onFinalMessage, onError, voidConfig }) => {

	const anthropic = new Anthropic({ apiKey: voidConfig.anthropic.apikey, dangerouslyAllowBrowser: true }); // defaults to process.env["ANTHROPIC_API_KEY"]

	// find system messages and concatenate them
	const systemMessage = messages
		.filter(msg => msg.role === 'system')
		.map(msg => msg.content)
		.join('\n');

	// remove system messages for Anthropic
	const anthropicMessages = messages.filter(msg => msg.role !== 'system') as LLMMessageAnthropic[]

	const stream = anthropic.messages.stream({
		system: systemMessage,
		messages: anthropicMessages,
		model: voidConfig.anthropic.model,
		max_tokens: parseMaxTokensStr(voidConfig.default.maxTokens)!, // this might be undefined, but it will just throw an error for the user
	});

	let did_abort = false

	// when receive text
	stream.on('text', (newText, fullText) => {
		if (did_abort) return
		onText(newText, fullText)
	})

	// when we get the final message on this stream (or when error/fail)
	stream.on('finalMessage', (claude_response) => {
		if (did_abort) return
		// stringify the response's content
		let content = claude_response.content.map(c => { if (c.type === 'text') { return c.text } }).join('\n');
		onFinalMessage(content)
	})

	stream.on('error', (error) => {
		// the most common error will be invalid API key (401), so we handle this with a nice message
		if (error instanceof Anthropic.APIError && error.status === 401) {
			onError('Invalid API key.')
		}
		else {
			onError(error.message)
		}
	})

	// if abort is called, onFinalMessage is NOT called, and no later onTexts are called either
	const abort = () => {
		did_abort = true
		stream.controller.abort() // TODO need to test this to make sure it works, it might throw an error
	}

	return { abort }
};

// Gemini
const sendGeminiMsg: SendLLMMessageFnTypeInternal = async ({ messages, onText, onFinalMessage, onError, voidConfig, abortRef }) => {

	let didAbort = false
	let fullText = ''

	abortRef.current = () => {
		didAbort = true
	}

	const genAI = new GoogleGenerativeAI(voidConfig.gemini.apikey);
	const model = genAI.getGenerativeModel({ model: voidConfig.gemini.model });

	// remove system messages that get sent to Gemini
	// str of all system messages
	let systemMessage = messages
		.filter(msg => msg.role === 'system')
		.map(msg => msg.content)
		.join('\n');

	// Convert messages to Gemini format
	const geminiMessages: Content[] = messages
		.filter(msg => msg.role !== 'system')
		.map((msg, i) => ({
			parts: [{ text: msg.content }],
			role: msg.role === 'assistant' ? 'model' : 'user'
		}))

	model.generateContentStream({ contents: geminiMessages, systemInstruction: systemMessage, })
		.then(async response => {
			abortRef.current = () => {
				// response.stream.return(fullText)
				didAbort = true;
			}
			for await (const chunk of response.stream) {
				if (didAbort) return;
				const newText = chunk.text();
				fullText += newText;
				onText(newText, fullText);
			}
			onFinalMessage(fullText);
		})
		.catch((error) => {
			if (error instanceof GoogleGenerativeAIFetchError) {
				if (error.status === 400) {
					onError('Invalid API key.');
				}
				else {
					onError(`${error.name}:\n${error.message}`);
				}
			}
			else {
				onError(error);
			}
		})
}

// OpenAI, OpenRouter, OpenAICompatible
const sendOpenAIMsg: SendLLMMessageFnTypeInternal = ({ messages, onText, onFinalMessage, onError, voidConfig, abortRef }) => {

	let didAbort = false
	let fullText = ''

	// if abort is called, onFinalMessage is NOT called, and no later onTexts are called either
	abortRef.current = () => {
		didAbort = true;
	};

	let openai: OpenAI
	let options: OpenAI.Chat.Completions.ChatCompletionCreateParamsStreaming

	let maxTokens = parseMaxTokensStr(voidConfig.default.maxTokens)

	if (voidConfig.default.whichApi === 'openAI') {
		openai = new OpenAI({ apiKey: voidConfig.openAI.apikey, dangerouslyAllowBrowser: true });
		options = { model: voidConfig.openAI.model, messages: messages, stream: true, max_completion_tokens: maxTokens }
	}
	else if (voidConfig.default.whichApi === 'openRouter') {
		openai = new OpenAI({
			baseURL: "https://openrouter.ai/api/v1", apiKey: voidConfig.openRouter.apikey, dangerouslyAllowBrowser: true,
			defaultHeaders: {
				"HTTP-Referer": 'https://voideditor.com', // Optional, for including your app on openrouter.ai rankings.
				"X-Title": 'Void Editor', // Optional. Shows in rankings on openrouter.ai.
			},
		});
		options = { model: voidConfig.openRouter.model, messages: messages, stream: true, max_completion_tokens: maxTokens }
	}
	else if (voidConfig.default.whichApi === 'openAICompatible') {
		openai = new OpenAI({ baseURL: voidConfig.openAICompatible.endpoint, apiKey: voidConfig.openAICompatible.apikey, dangerouslyAllowBrowser: true })
		options = { model: voidConfig.openAICompatible.model, messages: messages, stream: true, max_completion_tokens: maxTokens }
	}
	else {
		console.error(`sendOpenAIMsg: invalid whichApi: ${voidConfig.default.whichApi}`)
		throw new Error(`voidConfig.whichAPI was invalid: ${voidConfig.default.whichApi}`)
	}

	openai.chat.completions
		.create(options)
		.then(async response => {
			abortRef.current = () => {
				// response.controller.abort()
				didAbort = true;
			}
			// when receive text
			for await (const chunk of response) {
				if (didAbort) return;
				const newText = chunk.choices[0]?.delta?.content || '';
				fullText += newText;
				onText(newText, fullText);
			}
			onFinalMessage(fullText);
		})
		// when error/fail - this catches errors of both .create() and .then(for await)
		.catch(error => {
			if (error instanceof OpenAI.APIError) {
				if (error.status === 401) {
					onError('Invalid API key.');
				}
				else {
					onError(`${error.name}:\n${error.message}`);
				}
			}
			else {
				onError(error);
			}
		})

};

// Ollama
export const sendOllamaMsg: SendLLMMessageFnTypeInternal = ({ mode, messages, onText, onFinalMessage, onError, voidConfig, abortRef }) => {

	let didAbort = false
	let fullText = ""

	abortRef.current = () => {
		didAbort = true;
	};

	const ollama = new Ollama({ host: voidConfig.ollama.endpoint })

	type GenerateResponse = Awaited<ReturnType<(typeof ollama.generate)>>
	type ChatResponse = Awaited<ReturnType<(typeof ollama.chat)>>


	// First check if model exists
	ollama.list()
		.then(async models => {
			const installedModels = models.models.map(m => m.name.replace(/:latest$/, ''))
			const modelExists = installedModels.some(m => m.startsWith(voidConfig.ollama.model));
			if (!modelExists) {
				const errorMessage = `The model "${voidConfig.ollama.model}" is not available locally. Please run 'ollama pull ${voidConfig.ollama.model}' to download it first or
				try selecting one from the Installed models: ${installedModels.join(', ')}`;
				onText(errorMessage, errorMessage);
				onFinalMessage(errorMessage);
				return Promise.reject();
			}

			if (mode === 'fim') {

				// the fim prompt is the last message
				let prompt = messages[messages.length - 1].content
				return ollama.generate({
					model: voidConfig.ollama.model,
					prompt: prompt,
					stream: true,
					raw: true,
				})
			}

			return ollama.chat({
				model: voidConfig.ollama.model,
				messages: messages,
				stream: true,
				options: { num_predict: parseMaxTokensStr(voidConfig.default.maxTokens) }
			});
		})
		.then(async stream => {
			if (!stream) return;

			abortRef.current = () => {
				didAbort = true
			}
			for await (const chunk of stream) {
				if (didAbort) return;

				const newText = (mode === 'fim'
					? (chunk as GenerateResponse).response
					: (chunk as ChatResponse).message.content
				)
				fullText += newText;
				onText(newText, fullText);
			}
			onFinalMessage(fullText);
		})
		.catch(error => {
			// Check if the error is a connection error
			if (error instanceof Error && error.message.includes('Failed to fetch')) {
				const errorMessage = 'Ollama service is not running. Please start the Ollama service and try again.';
				onText(errorMessage, errorMessage);
				onFinalMessage(errorMessage);
			} else if (error) {
				onError(error);
			}
		});
};

// Greptile
// https://docs.greptile.com/api-reference/query
// https://docs.greptile.com/quickstart#sample-response-streamed

const sendGreptileMsg: SendLLMMessageFnTypeInternal = ({ messages, onText, onFinalMessage, onError, voidConfig, abortRef }) => {

	let didAbort = false
	let fullText = ''

	// if abort is called, onFinalMessage is NOT called, and no later onTexts are called either
	abortRef.current = () => {
		didAbort = true
	}

	fetch('https://api.greptile.com/v2/query', {
		method: 'POST',
		headers: {
			"Authorization": `Bearer ${voidConfig.greptile.apikey}`,
			"X-Github-Token": `${voidConfig.greptile.githubPAT}`,
			"Content-Type": `application/json`,
		},
		body: JSON.stringify({
			messages,
			stream: true,
			repositories: [voidConfig.greptile.repoinfo],
		}),
	})
		// this is {message}\n{message}\n{message}...\n
		.then(async response => {
			const text = await response.text()
			console.log('got greptile', text)
			return JSON.parse(`[${text.trim().split('\n').join(',')}]`)
		})
		// TODO make this actually stream, right now it just sends one message at the end
		.then(async responseArr => {
			if (didAbort)
				return

			for (let response of responseArr) {

				const type: string = response['type']
				const message = response['message']

				// when receive text
				if (type === 'message') {
					fullText += message
					onText(message, fullText)
				}
				else if (type === 'sources') {
					const { filepath, linestart, lineend } = message as { filepath: string, linestart: number | null, lineend: number | null }
					fullText += filepath
					onText(filepath, fullText)
				}
				// type: 'status' with an empty 'message' means last message
				else if (type === 'status') {
					if (!message) {
						onFinalMessage(fullText)
					}
				}
			}

		})
		.catch(e => {
			onError(e)
		});

}

<<<<<<< HEAD
// Groq
const sendGroqMsg: SendLLMMessageFnTypeInternal = async ({ messages, onText, onFinalMessage, onError, voidConfig, abortRef }) => {
	let didAbort = false;
	let fullText = '';

	abortRef.current = () => {
		didAbort = true;
	};

	const max_tokens = parseMaxTokensStr(voidConfig.default.maxTokens)
	const options = { model: voidConfig.groq.model, messages: messages, stream: true, max_tokens: max_tokens, } as const

	const groq = new Groq({ apiKey: voidConfig.groq.apikey, dangerouslyAllowBrowser: true });

	groq.chat.completions
		.create(options)
		.then(async response => {
			for await (const chunk of response) {
				if (didAbort) return;
				const newText = chunk.choices[0]?.delta?.content || '';
				fullText += newText;
				onText(newText, fullText);
			}
			onFinalMessage(fullText);
		})
		// when error/fail - this catches errors of both .create() and .then(for await)
		.catch(error => {
			if (error instanceof GroqError) {
				onError(`${error.name}:\n${error.message}`);
			}
			else {
				onError(error);
			}
		})

};

export const sendLLMMessage: SendLLMMessageFnTypeExternal = ({ messages, onText, onFinalMessage, onError, voidConfig, abortRef }) => {
	if (!voidConfig) return;
=======
export const sendLLMMessage: SendLLMMessageFnTypeExternal = ({ mode, messages, fimInfo, onText, onFinalMessage, onError, voidConfig, abortRef }) => {
	if (!voidConfig)
		return onError('No config file found for LLM.');

	// handle defaults
	if (!mode) mode = 'chat'
	if (!messages) messages = []

	// build messages
	if (mode === 'chat') {
		// nothing needed
	} else if (mode === 'fim') {
		fimInfo = fimInfo!

		const system = getFIMSystem({ voidConfig, fimInfo })
		const prompt = getFIMPrompt({ voidConfig, fimInfo })
		messages = ([
			{ role: 'system', content: system },
			{ role: 'user', content: prompt }
		] as const)
			.filter(m => m.content.trim() !== '')
	}
>>>>>>> 250b9063

	// trim message content (Anthropic and other providers give an error if there is trailing whitespace)
	messages = messages.map(m => ({ ...m, content: m.content.trim() }))
	if (messages.length === 0)
		return onError('No messages provided to LLM.');

	switch (voidConfig.default.whichApi) {
		case 'anthropic':
			return sendAnthropicMsg({ mode, messages, onText, onFinalMessage, onError, voidConfig, abortRef });
		case 'openAI':
		case 'openRouter':
		case 'openAICompatible':
			return sendOpenAIMsg({ mode, messages, onText, onFinalMessage, onError, voidConfig, abortRef });
		case 'gemini':
			return sendGeminiMsg({ mode, messages, onText, onFinalMessage, onError, voidConfig, abortRef });
		case 'ollama':
			return sendOllamaMsg({ mode, messages, onText, onFinalMessage, onError, voidConfig, abortRef });
		case 'greptile':
<<<<<<< HEAD
			return sendGreptileMsg({ messages, onText, onFinalMessage, onError, voidConfig, abortRef });
		case 'groq':
			return sendGroqMsg({ messages, onText, onFinalMessage, onError, voidConfig, abortRef });
=======
			return sendGreptileMsg({ mode, messages, onText, onFinalMessage, onError, voidConfig, abortRef });
>>>>>>> 250b9063
		default:
			onError(`Error: whichApi was ${voidConfig.default.whichApi}, which is not recognized!`)
	}

}<|MERGE_RESOLUTION|>--- conflicted
+++ resolved
@@ -3,11 +3,11 @@
 import { Ollama } from 'ollama/browser'
 import { Content, GoogleGenerativeAI, GoogleGenerativeAIError, GoogleGenerativeAIFetchError } from '@google/generative-ai';
 import { VoidConfig } from '../webviews/common/contextForConfig'
-<<<<<<< HEAD
+
 import Groq, { GroqError } from 'groq-sdk';
-=======
+
 import { getFIMPrompt, getFIMSystem } from './getPrompt';
->>>>>>> 250b9063
+
 
 export type AbortRef = { current: (() => void) | null }
 
@@ -391,7 +391,7 @@
 
 }
 
-<<<<<<< HEAD
+
 // Groq
 const sendGroqMsg: SendLLMMessageFnTypeInternal = async ({ messages, onText, onFinalMessage, onError, voidConfig, abortRef }) => {
 	let didAbort = false;
@@ -431,7 +431,6 @@
 
 export const sendLLMMessage: SendLLMMessageFnTypeExternal = ({ messages, onText, onFinalMessage, onError, voidConfig, abortRef }) => {
 	if (!voidConfig) return;
-=======
 export const sendLLMMessage: SendLLMMessageFnTypeExternal = ({ mode, messages, fimInfo, onText, onFinalMessage, onError, voidConfig, abortRef }) => {
 	if (!voidConfig)
 		return onError('No config file found for LLM.');
@@ -454,7 +453,6 @@
 		] as const)
 			.filter(m => m.content.trim() !== '')
 	}
->>>>>>> 250b9063
 
 	// trim message content (Anthropic and other providers give an error if there is trailing whitespace)
 	messages = messages.map(m => ({ ...m, content: m.content.trim() }))
@@ -473,13 +471,12 @@
 		case 'ollama':
 			return sendOllamaMsg({ mode, messages, onText, onFinalMessage, onError, voidConfig, abortRef });
 		case 'greptile':
-<<<<<<< HEAD
+
 			return sendGreptileMsg({ messages, onText, onFinalMessage, onError, voidConfig, abortRef });
 		case 'groq':
 			return sendGroqMsg({ messages, onText, onFinalMessage, onError, voidConfig, abortRef });
-=======
+
 			return sendGreptileMsg({ mode, messages, onText, onFinalMessage, onError, voidConfig, abortRef });
->>>>>>> 250b9063
 		default:
 			onError(`Error: whichApi was ${voidConfig.default.whichApi}, which is not recognized!`)
 	}

import React, { FormEvent, useCallback, useEffect, useRef, useState } from "react";


import { marked } from 'marked';
import MarkdownRender from "./markdown/MarkdownRender";
import BlockCode from "./markdown/BlockCode";
import { SelectedFiles } from "./components/SelectedFiles";
import { File, ChatMessage, CodeSelection } from "../common/shared_types";
import * as vscode from 'vscode'
import { awaitVSCodeResponse, getVSCodeAPI, onMessageFromVSCode, useOnVSCodeMessage } from "./getVscodeApi";
import { useThreads } from "./contextForThreads";
import { sendLLMMessage } from "../common/sendLLMMessage";
import { useVoidConfig } from "./contextForConfig";
import { captureEvent } from "./metrics/posthog";



const filesStr = (fullFiles: File[]) => {
	return fullFiles.map(({ filepath, content }) =>
		`
${filepath.fsPath}
\`\`\`
${content}
\`\`\``).join('\n')
}

const userInstructionsStr = (instructions: string, files: File[], selection: CodeSelection | null) => {
	let str = '';

	if (files.length > 0) {
		str += filesStr(files);
	}

	if (selection) {
		str += `
I am currently selecting this code:
\t\`\`\`${selection.selectionStr}\`\`\`
`;
	}

	if (files.length > 0 && selection) {
		str += `
Please edit the selected code or the entire file following these instructions:
`;
	} else if (files.length > 0) {
		str += `
Please edit the file following these instructions:
`;
	} else if (selection) {
		str += `
Please edit the selected code following these instructions:
`;
	}

	str += `
\t${instructions}
`;
	if (files.length > 0) {
		str += `
\tIf you make a change, rewrite the entire file.
`; // TODO don't rewrite the whole file on prompt, instead rewrite it when click Apply
	}
	return str;
};

const ChatBubble = ({ chatMessage }: { chatMessage: ChatMessage }) => {

	const role = chatMessage.role
	const children = chatMessage.displayContent

	if (!children)
		return null

	let chatbubbleContents: React.ReactNode

	if (role === 'user') {
		chatbubbleContents = <>
			<SelectedFiles files={chatMessage.files} setFiles={null} />
			{chatMessage.selection?.selectionStr && <BlockCode text={chatMessage.selection.selectionStr} hideToolbar />}
			{children}
		</>
	}
	else if (role === 'assistant') {

		chatbubbleContents = <MarkdownRender string={children} /> // sectionsHTML
	}


	return <div className={`${role === 'user' ? 'text-right' : 'text-left'}`}>
		<div className={`inline-block p-2 rounded-lg space-y-2 ${role === 'user' ? 'bg-vscode-input-bg text-vscode-input-fg' : ''} max-w-full`}>
			{chatbubbleContents}
		</div>
	</div>
}



export const SidebarChat = () => {


	// state of current message
	const [selection, setSelection] = useState<CodeSelection | null>(null) // the code the user is selecting
	const [files, setFiles] = useState<vscode.Uri[]>([]) // the names of the files in the chat
	const [instructions, setInstructions] = useState('') // the user's instructions

	// state of chat
	const [messageStream, setMessageStream] = useState('')
	const [isLoading, setIsLoading] = useState(false)
	const abortFnRef = useRef<(() => void) | null>(null)

	const [latestError, setLatestError] = useState('')

	// higher level state
	const { allThreads, currentThread, addMessageToHistory, startNewThread, switchToThread } = useThreads()
	const { voidConfig } = useVoidConfig()



	// only captures number of messages and message "shape", no actual code, instructions, prompts, etc
	const captureChatEvent = useCallback((eventId: string, extras?: object) => {
		const whichApi = voidConfig.default['whichApi']
		const messages = currentThread?.messages

		captureEvent(eventId, {
			whichApi: whichApi,
			numMessages: messages?.length,
			messagesShape: messages?.map(msg => ({ role: msg.role, length: msg.displayContent.length })),
			version: '2024-10-19',
			...extras,
		})
	}, [currentThread?.messages, voidConfig.default])


	// if they pressed the + to add a new chat
	useOnVSCodeMessage('startNewThread', (m) => {
		// find a thread with 0 messages and switch to it
		for (let threadId in allThreads) {
			if (allThreads[threadId].messages.length === 0) {
				switchToThread(threadId)
				return
			}
		}
		// start a new thread
		startNewThread()
	})

	// if user pressed ctrl+l, add their selection to the sidebar
	useOnVSCodeMessage('ctrl+l', (m) => {
		setSelection(m.selection)
		const filepath = m.selection.filePath

		// add current file to the context if it's not already in the files array
		if (!files.find(f => f.fsPath === filepath.fsPath))
			setFiles(files => [...files, filepath])
	})


	const isDisabled = !instructions

	const formRef = useRef<HTMLFormElement | null>(null)
	const onSubmit = async (e: FormEvent<HTMLFormElement>) => {

		e.preventDefault()
		if (isDisabled) return
		if (isLoading) return

		setIsLoading(true)
		setInstructions('');
		formRef.current?.reset(); // reset the form's text when clear instructions or unexpected behavior happens
		setSelection(null)
		setFiles([])
		setLatestError('')

		// request file content from vscode and await response
		getVSCodeAPI().postMessage({ type: 'requestFiles', filepaths: files })
		const relevantFiles = await awaitVSCodeResponse('files')

		// add message to chat history
		const userContent = userInstructionsStr(instructions, relevantFiles.files, selection)
		// console.log('prompt:\n', content)
		const newHistoryElt: ChatMessage = { role: 'user', content: userContent, displayContent: instructions, selection, files }
		addMessageToHistory(newHistoryElt)

		// send message to LLM

		captureChatEvent('Chat - Sending Message', { messageLength: instructions.length })
		const submit_time = new Date()

		let { abort } = sendLLMMessage({
			messages: [...(currentThread?.messages ?? []).map(m => ({ role: m.role, content: m.content })), { role: 'user', content: userContent }],
			onText: (newText, fullText) => setMessageStream(fullText),
			onFinalMessage: (content) => {
				captureChatEvent('Chat - Received Full Message', { messageLength: content.length, duration: new Date().getMilliseconds() - submit_time.getMilliseconds() })

				// add assistant's message to chat history, and clear selection
				const newHistoryElt: ChatMessage = { role: 'assistant', content, displayContent: content }
				addMessageToHistory(newHistoryElt)
				setMessageStream('')
				setIsLoading(false)
			},
			onError: (error) => {
				captureChatEvent('Chat - Error', { error })

				// add assistant's message to chat history, and clear selection
				let content = messageStream; // just use the current content
				const newHistoryElt: ChatMessage = { role: 'assistant', content, displayContent: content, }
				addMessageToHistory(newHistoryElt)
				setMessageStream('')
				setIsLoading(false)

				setLatestError(error)
			},
			voidConfig: voidConfig
		})
		abortFnRef.current = abort

	}

	const onAbort = useCallback(() => {

		captureChatEvent('Chat - Abort', { messageLengthSoFar: messageStream.length })

		// abort claude
		abortFnRef.current?.()

		// if messageStream was not empty, add it to the history
		const llmContent = messageStream || '(canceled)'
		const newHistoryElt: ChatMessage = { role: 'assistant', displayContent: messageStream, content: llmContent }
		addMessageToHistory(newHistoryElt)

		setMessageStream('')
		setIsLoading(false)

	}, [captureChatEvent, messageStream, addMessageToHistory])

	//Clear code selection
	const clearSelection = () => {
		setSelection(null);
	};


	return <>
		<div className="overflow-y-auto overflow-x-hidden space-y-4">
			{/* previous messages */}
			{currentThread !== null && currentThread.messages.map((message, i) =>
				<ChatBubble key={i} chatMessage={message} />
			)}
			{/* message stream */}
			<ChatBubble chatMessage={{ role: 'assistant', content: messageStream, displayContent: messageStream }} />
		</div>
		{/* chatbar */}
		<div className="shrink-0 py-4">
			{/* selection */}
			<div className="text-left">

				<div className="relative">
					<div className="input">
						{/* selection */}
						{(files.length || selection?.selectionStr) && <div className="p-2 pb-0 space-y-2">
							{/* selected files */}
							<SelectedFiles files={files} setFiles={setFiles} />
							{/* selected code */}
							{!!selection?.selectionStr && (
								<BlockCode className="rounded bg-vscode-sidebar-bg" text={selection.selectionStr} toolbar={(
									<button
										onClick={clearSelection}
										className="btn btn-secondary btn-sm border border-vscode-input-border rounded"
									>
										Remove
									</button>
								)} />
							)}
						</div>}

						<form
							ref={formRef}
							className="flex flex-row items-center rounded-md p-2"
							onKeyDown={(e) => { if (e.key === 'Enter' && !e.shiftKey) onSubmit(e) }}

							onSubmit={(e) => {
								console.log('submit!')
								onSubmit(e)
							}}>
							{/* input */}

							<textarea
								onChange={(e) => { setInstructions(e.target.value) }}
								className="w-full p-2 leading-tight resize-none max-h-[50vh] overflow-hidden bg-transparent border-none !outline-none"
								placeholder="Ctrl+L to select"
								rows={1}
								onInput={e => { e.currentTarget.style.height = 'auto'; e.currentTarget.style.height = e.currentTarget.scrollHeight + 'px' }} // Adjust height dynamically
							/>
							{isLoading ?
								// stop button
								<button
									onClick={onAbort}
									type='button'
									className="btn btn-primary font-bold size-8 flex justify-center items-center rounded-full p-2 max-h-10"
								>
									<svg
										className='scale-50'
										stroke="currentColor" fill="currentColor" strokeWidth="0" viewBox="0 0 24 24" height="24" width="24" xmlns="http://www.w3.org/2000/svg">
										<path d="M24 24H0V0h24v24z"></path>
									</svg>
								</button>
								:
								// submit button (up arrow)
								<button
									className="btn btn-primary font-bold size-8 flex justify-center items-center rounded-full p-2 max-h-10"
									disabled={isDisabled}
									type='submit'
								>
									<svg xmlns="http://www.w3.org/2000/svg" width="24" height="24" viewBox="0 0 24 24" fill="none" stroke="currentColor" strokeWidth="2" strokeLinecap="round" strokeLinejoin="round">
										<line x1="12" y1="19" x2="12" y2="5"></line>
										<polyline points="5 12 12 5 19 12"></polyline>
									</svg>
								</button>
							}
						</form>
					</div>
				</div>
			</div>

<<<<<<< HEAD
			{/* error message */}
			{!latestError ? null : <div>
				{latestError}
			</div>}
=======
			<div>
				{latestError}

				{}
			</div>
>>>>>>> 79ecd988
		</div>
	</>
}

<|MERGE_RESOLUTION|>--- conflicted
+++ resolved
@@ -321,18 +321,10 @@
 				</div>
 			</div>
 
-<<<<<<< HEAD
 			{/* error message */}
 			{!latestError ? null : <div>
 				{latestError}
 			</div>}
-=======
-			<div>
-				{latestError}
-
-				{}
-			</div>
->>>>>>> 79ecd988
 		</div>
 	</>
 }

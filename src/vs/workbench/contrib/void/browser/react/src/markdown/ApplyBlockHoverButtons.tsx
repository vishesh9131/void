import { useState, useEffect, useCallback } from 'react'
import { useAccessor, useCommandBarState, useCommandBarURIListener, useSettingsState } from '../util/services.js'
import { usePromise, useRefState } from '../util/helpers.js'
import { isFeatureNameDisabled } from '../../../../common/voidSettingsTypes.js'
import { URI } from '../../../../../../../base/common/uri.js'
import { FileSymlink, LucideIcon, RotateCw } from 'lucide-react'
import { Check, X, Square, Copy, Play, } from 'lucide-react'
import { getBasename, ListableToolItem, ToolChildrenWrapper } from '../sidebar-tsx/SidebarChat.js'
import { ChatMarkdownRender } from './ChatMarkdownRender.js'

enum CopyButtonText {
	Idle = 'Copy',
	Copied = 'Copied!',
	Error = 'Could not copy',
}


type IconButtonProps = {
	onClick: () => void;
<<<<<<< HEAD
	title: string
=======
>>>>>>> 4c6b3263
	Icon: LucideIcon
	disabled?: boolean
	className?: string
}

<<<<<<< HEAD
export const IconShell1 = ({ onClick, title, Icon, disabled, className }: IconButtonProps) => (
	<button
		title={title}
=======
export const IconShell1 = ({ onClick, Icon, disabled, className }: IconButtonProps) => (
	<button
>>>>>>> 4c6b3263
		disabled={disabled}
		onClick={(e) => {
			e.preventDefault();
			e.stopPropagation();
			onClick?.();
		}}
		className={`
            size-[22px]
			p-[4px]
            flex items-center justify-center
            text-sm bg-void-bg-3 text-void-fg-1
            hover:brightness-110
            border border-void-border-1 rounded
            disabled:opacity-50 disabled:cursor-not-allowed
			${className}
        `}
	>
		<Icon />
	</button>
)


// export const IconShell2 = ({ onClick, title, Icon, disabled, className }: IconButtonProps) => (
// 	<button
// 		title={title}
// 		disabled={disabled}
// 		onClick={onClick}
// 		className={`
//             size-[24px]
//             flex items-center justify-center
//             text-sm
//             hover:opacity-80
//             disabled:opacity-50 disabled:cursor-not-allowed
//             ${className}
//         `}
// 	>
// 		<Icon size={16} />
// 	</button>
// )

const COPY_FEEDBACK_TIMEOUT = 1000 // amount of time to say 'Copied!'

const CopyButton = ({ codeStr }: { codeStr: string }) => {
	const accessor = useAccessor()

	const metricsService = accessor.get('IMetricsService')
	const clipboardService = accessor.get('IClipboardService')
	const [copyButtonText, setCopyButtonText] = useState(CopyButtonText.Idle)

	useEffect(() => {
		if (copyButtonText === CopyButtonText.Idle) return
		setTimeout(() => {
			setCopyButtonText(CopyButtonText.Idle)
		}, COPY_FEEDBACK_TIMEOUT)
	}, [copyButtonText])

	const onCopy = useCallback(() => {
		clipboardService.writeText(codeStr)
			.then(() => { setCopyButtonText(CopyButtonText.Copied) })
			.catch(() => { setCopyButtonText(CopyButtonText.Error) })
		metricsService.capture('Copy Code', { length: codeStr.length }) // capture the length only
	}, [metricsService, clipboardService, codeStr, setCopyButtonText])

	return <IconShell1
		Icon={copyButtonText === CopyButtonText.Copied ? Check : copyButtonText === CopyButtonText.Error ? X : Copy}
		onClick={onCopy}
<<<<<<< HEAD
		title={copyButtonText}
=======
>>>>>>> 4c6b3263
	/>
}


// state persisted for duration of react only
// TODO change this to use type `ChatThreads.applyBoxState[applyBoxId]`
const applyingURIOfApplyBoxIdRef: { current: { [applyBoxId: string]: URI | undefined } } = { current: {} }




export const JumpToFileButton = ({ uri }: { uri: URI | 'current' }) => {
	const accessor = useAccessor()
	const commandService = accessor.get('ICommandService')

	const jumpToFileButton = uri !== 'current' && (
		<IconShell1
			Icon={FileSymlink}
			onClick={() => {
				commandService.executeCommand('vscode.open', uri, { preview: true })
			}}
<<<<<<< HEAD
			title="Reject changes"
=======
>>>>>>> 4c6b3263
		/>
	)

	return jumpToFileButton
}

export const useApplyButtonHTML = ({ codeStr, applyBoxId, uri }: { codeStr: string, applyBoxId: string, uri: URI | 'current' }) => {

	const settingsState = useSettingsState()
	const isDisabled = !!isFeatureNameDisabled('Apply', settingsState) || !applyBoxId

	const accessor = useAccessor()
	const editCodeService = accessor.get('IEditCodeService')
	const voidCommandBarService = accessor.get('IVoidCommandBarService')
	const metricsService = accessor.get('IMetricsService')

	const [_, rerender] = useState(0)

	const getUriBeingApplied = useCallback(() => {
		return applyingURIOfApplyBoxIdRef.current[applyBoxId] ?? null
	}, [applyBoxId])

	const getStreamState = useCallback(() => {
		const uri = getUriBeingApplied()
		if (!uri) return 'idle-no-changes'
		return voidCommandBarService.getStreamState(uri)
	}, [voidCommandBarService, getUriBeingApplied])

	// listen for stream updates on this box


	useCommandBarURIListener(useCallback((uri_) => {
		const shouldUpdate = (
			getUriBeingApplied()?.fsPath === uri_.fsPath
			|| (uri !== 'current' && uri.fsPath === uri_.fsPath)
		)
		if (!shouldUpdate) return
		rerender(c => c + 1)
	}, [applyBoxId, editCodeService, getUriBeingApplied, uri])
	)

	const onClickSubmit = useCallback(async () => {
		if (isDisabled) return
		if (getStreamState() === 'streaming') return
		const [newApplyingUri, applyDonePromise] = await editCodeService.startApplying({
			from: 'ClickApply',
			applyStr: codeStr,
			uri: uri,
			startBehavior: 'keep-conflicts',
		}) ?? []
		// catch any errors by interrupting the stream
		applyDonePromise?.catch(e => { if (newApplyingUri) editCodeService.interruptURIStreaming({ uri: newApplyingUri }) })

		applyingURIOfApplyBoxIdRef.current[applyBoxId] = newApplyingUri ?? undefined

		rerender(c => c + 1)
		metricsService.capture('Apply Code', { length: codeStr.length }) // capture the length only
	}, [isDisabled, getStreamState, editCodeService, codeStr, uri, applyBoxId, metricsService])


	const onInterrupt = useCallback(() => {
		if (getStreamState() !== 'streaming') return
		const uri = getUriBeingApplied()
		if (!uri) return

		editCodeService.interruptURIStreaming({ uri })
		metricsService.capture('Stop Apply', {})
	}, [getStreamState, getUriBeingApplied, editCodeService, metricsService])

	const onAccept = useCallback(() => {
		const uri = getUriBeingApplied()
		if (uri) editCodeService.acceptOrRejectAllDiffAreas({ uri, behavior: 'accept', removeCtrlKs: false })
	}, [getUriBeingApplied, editCodeService])

	const onReject = useCallback(() => {
		const uri = getUriBeingApplied()
		if (uri) editCodeService.acceptOrRejectAllDiffAreas({ uri, behavior: 'reject', removeCtrlKs: false })
	}, [getUriBeingApplied, editCodeService])

	const onReapply = useCallback(() => {
		onReject()
		onClickSubmit()
	}, [onReject, onClickSubmit])

	const currStreamState = getStreamState()

	const copyButton = (
		<CopyButton codeStr={codeStr} />
	)

	const playButton = (
		<IconShell1
			Icon={Play}
			onClick={onClickSubmit}
<<<<<<< HEAD
			title="Apply changes"
=======
>>>>>>> 4c6b3263
		/>
	)

	const stopButton = (
		<IconShell1
			Icon={Square}
			onClick={onInterrupt}
<<<<<<< HEAD
			title="Stop applying"
=======
>>>>>>> 4c6b3263
		/>
	)

	const reapplyButton = (
		<IconShell1
			Icon={RotateCw}
			onClick={onReapply}
<<<<<<< HEAD
			title="Reapply changes"
=======
>>>>>>> 4c6b3263
		/>
	)

	const acceptButton = (
		<IconShell1
			Icon={Check}
			onClick={onAccept}
<<<<<<< HEAD
			title="Accept changes"
=======
>>>>>>> 4c6b3263
			className="text-green-600"
		/>
	)

	const rejectButton = (
		<IconShell1
			Icon={X}
			onClick={onReject}
<<<<<<< HEAD
			title="Reject changes"
=======
>>>>>>> 4c6b3263
			className="text-red-600"
		/>
	)



	let buttonsHTML = <></>

	if (currStreamState === 'streaming') {
		buttonsHTML = <>
			<JumpToFileButton uri={uri} />
			{copyButton}
			{stopButton}
		</>
	}

	if (currStreamState === 'idle-no-changes') {
		buttonsHTML = <>
			<JumpToFileButton uri={uri} />
			{copyButton}
			{playButton}
		</>
	}

	if (currStreamState === 'idle-has-changes') {
		buttonsHTML = <>
			<JumpToFileButton uri={uri} />
			{reapplyButton}
			{rejectButton}
			{acceptButton}
		</>
	}

	const statusIndicatorHTML = <div className='flex flex-row items-center size-4'>
		<div
			className={` size-1.5 rounded-full border
				 ${currStreamState === 'idle-no-changes' ? 'bg-void-bg-3 border-void-border-1' :
					currStreamState === 'streaming' ? 'bg-orange-500 border-orange-500 shadow-[0_0_4px_0px_rgba(234,88,12,0.6)]' :
						currStreamState === 'idle-has-changes' ? 'bg-green-500 border-green-500 shadow-[0_0_4px_0px_rgba(22,163,74,0.6)]' :
							'bg-void-border-1 border-void-border-1'
				}`
			}
		/>
	</div>

	return {
		statusIndicatorHTML,
		buttonsHTML,
	}

}





export const BlockCodeApplyWrapper = ({
	children,
	initValue,
	applyBoxId,
	language,
	canApply,
	uri,
}: {
	initValue: string;
	children: React.ReactNode;
	applyBoxId: string;
	canApply: boolean;
	language: string;
	uri: URI | 'current',
}) => {

	const { statusIndicatorHTML, buttonsHTML } = useApplyButtonHTML({ codeStr: initValue, applyBoxId, uri })
	const accessor = useAccessor()
	const commandService = accessor.get('ICommandService')

	const name = uri !== 'current' ?
		<ListableToolItem
			name={<span className='not-italic'>{getBasename(uri.fsPath)}</span>}
			isSmall={true}
			showDot={false}
			onClick={() => { commandService.executeCommand('vscode.open', uri, { preview: true }) }}
		/>
		: <span>{language}</span>


	return <div className='border border-void-border-3 rounded overflow-hidden bg-void-bg-3 my-1'>
		{/* header */}
		<div className=" select-none flex justify-between items-center py-1 px-2 border-b border-void-border-3 cursor-default">
			<div className="flex items-center">
				{statusIndicatorHTML}
				<span className="text-[13px] font-light text-void-fg-3">
					{name}
				</span>
			</div>
			<div className={`${canApply ? '' : 'hidden'} flex items-center gap-1`}>
				{buttonsHTML}
			</div>
		</div>

		{/* contents */}
		<ToolChildrenWrapper>
			{children}
		</ToolChildrenWrapper>
	</div>

}<|MERGE_RESOLUTION|>--- conflicted
+++ resolved
@@ -17,23 +17,13 @@
 
 type IconButtonProps = {
 	onClick: () => void;
-<<<<<<< HEAD
-	title: string
-=======
->>>>>>> 4c6b3263
 	Icon: LucideIcon
 	disabled?: boolean
 	className?: string
 }
 
-<<<<<<< HEAD
-export const IconShell1 = ({ onClick, title, Icon, disabled, className }: IconButtonProps) => (
-	<button
-		title={title}
-=======
 export const IconShell1 = ({ onClick, Icon, disabled, className }: IconButtonProps) => (
 	<button
->>>>>>> 4c6b3263
 		disabled={disabled}
 		onClick={(e) => {
 			e.preventDefault();
@@ -100,10 +90,6 @@
 	return <IconShell1
 		Icon={copyButtonText === CopyButtonText.Copied ? Check : copyButtonText === CopyButtonText.Error ? X : Copy}
 		onClick={onCopy}
-<<<<<<< HEAD
-		title={copyButtonText}
-=======
->>>>>>> 4c6b3263
 	/>
 }
 
@@ -125,10 +111,6 @@
 			onClick={() => {
 				commandService.executeCommand('vscode.open', uri, { preview: true })
 			}}
-<<<<<<< HEAD
-			title="Reject changes"
-=======
->>>>>>> 4c6b3263
 		/>
 	)
 
@@ -223,10 +205,6 @@
 		<IconShell1
 			Icon={Play}
 			onClick={onClickSubmit}
-<<<<<<< HEAD
-			title="Apply changes"
-=======
->>>>>>> 4c6b3263
 		/>
 	)
 
@@ -234,10 +212,6 @@
 		<IconShell1
 			Icon={Square}
 			onClick={onInterrupt}
-<<<<<<< HEAD
-			title="Stop applying"
-=======
->>>>>>> 4c6b3263
 		/>
 	)
 
@@ -245,10 +219,6 @@
 		<IconShell1
 			Icon={RotateCw}
 			onClick={onReapply}
-<<<<<<< HEAD
-			title="Reapply changes"
-=======
->>>>>>> 4c6b3263
 		/>
 	)
 
@@ -256,10 +226,6 @@
 		<IconShell1
 			Icon={Check}
 			onClick={onAccept}
-<<<<<<< HEAD
-			title="Accept changes"
-=======
->>>>>>> 4c6b3263
 			className="text-green-600"
 		/>
 	)
@@ -268,10 +234,6 @@
 		<IconShell1
 			Icon={X}
 			onClick={onReject}
-<<<<<<< HEAD
-			title="Reject changes"
-=======
->>>>>>> 4c6b3263
 			className="text-red-600"
 		/>
 	)

--- conflicted
+++ resolved
@@ -10,12 +10,7 @@
 		extend: {
 			colors: {
 				vscode: {
-<<<<<<< HEAD
 					// see https://code.visualstudio.com/api/references/theme-color
-					"sidebar-bg": "var(--vscode-sideBar-background)",
-					"editor-bg": "var(--vscode-editor-background)",
-					"editor-fg": "var(--vscode-editor-foreground)",
-=======
 
 					// base colors
 					"fg": "var(--vscode-foreground)",
@@ -40,7 +35,6 @@
 					"text-separator-fg": "var(--vscode-textSeparator-foreground)",
 
 					// input colors
->>>>>>> aaab289e
 					"input-bg": "var(--vscode-input-background)",
 					"input-border": "var(--vscode-input-border)",
 					"input-fg": "var(--vscode-input-foreground)",
